--- conflicted
+++ resolved
@@ -28,13 +28,15 @@
     reshape_input_for_encoding
 )
 
-<<<<<<< HEAD
-from nowproject.dl_models.layers_3d import DecoderMultiScale, DoubleConv, ExtResNetBlock, NoDownsampling, create_encoders_multiscale
+from nowproject.dl_models.layers_3d import (
+    DecoderMultiScale, 
+    DoubleConv, 
+    ExtResNetBlock, 
+    NoDownsampling, 
+    ResNetBlock, 
+    create_encoders_multiscale
+)
 from nowproject.dl_models.unet3d import Base3DUNet, number_of_features_per_level
-=======
-from nowproject.dl_models.layers_3d import DoubleConv, ExtResNetBlock, ResNetBlock
-from nowproject.dl_models.unet3d import Base3DUNet
->>>>>>> 0d058fa3
 
 class UNet3D(Base3DUNet):
     """
