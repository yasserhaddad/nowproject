--- conflicted
+++ resolved
@@ -65,7 +65,6 @@
     plot_averaged_skills, 
     plot_skills_distribution
 )
-<<<<<<< HEAD
 from nowproject.utils.scalers import RainScaler, RainBinScaler
 from nowproject.data.dataset.data_config import METADATA, BOTTOM_LEFT_COORDINATES
 from nowproject.data.data_utils import load_static_topo_data, prepare_data_dynamic, get_tensor_info_with_patches
@@ -73,34 +72,6 @@
 # %load_ext autoreload
 # %autoreload 2
 
-=======
-from nowproject.utils.plot_map import (
-    plot_forecast_comparison
-)
-from nowproject.data.data_config import METADATA_CH
-
-from nowproject.scalers import (
-    Scaler,
-    log_normalize_inverse_transform,
-    log_normalize_transform,
-    normalize_transform,
-    normalize_inverse_transform,
-    bin_transform,
-    bin_inverse_transform
-)
-from nowproject.utils.scalers_modules import (
-    log_normalize_scaler,
-    normalize_scaler,
-    bin_scaler
-)
-from nowproject.data.data_config import METADATA, BOTTOM_LEFT_COORDINATES
-from nowproject.data.data_utils import (
-    load_static_topo_data, 
-    prepare_data_dynamic,
-    prepare_data_patches, 
-    get_tensor_info_with_patches
-)
->>>>>>> 0b34027f
 
 default_data_dir = "/ltenas3/0_Data/NowProject/"
 default_static_data_path = "/ltenas3/0_GIS/DEM Switzerland/srtm_Switzerland_EPSG21781.tif"
